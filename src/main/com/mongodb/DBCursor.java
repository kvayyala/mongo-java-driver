// DBCursor.java

/**
 *      Copyright (C) 2008 10gen Inc.
 *
 *   Licensed under the Apache License, Version 2.0 (the "License");
 *   you may not use this file except in compliance with the License.
 *   You may obtain a copy of the License at
 *
 *      http://www.apache.org/licenses/LICENSE-2.0
 *
 *   Unless required by applicable law or agreed to in writing, software
 *   distributed under the License is distributed on an "AS IS" BASIS,
 *   WITHOUT WARRANTIES OR CONDITIONS OF ANY KIND, either express or implied.
 *   See the License for the specific language governing permissions and
 *   limitations under the License.
 */

package com.mongodb;

import java.io.Closeable;
import java.util.*;

import com.mongodb.DBApiLayer.Result;
import com.mongodb.QueryOpBuilder;


/** An iterator over database results.
 * Doing a <code>find()</code> query on a collection returns a
 * <code>DBCursor</code> thus
 *
 * <blockquote><pre>
 * DBCursor cursor = collection.find( query );
 * if( cursor.hasNext() )
 *     DBObject obj = cursor.next();
 * </pre></blockquote>
 *
 * <p><b>Warning:</b> Calling <code>toArray</code> or <code>length</code> on
 * a DBCursor will irrevocably turn it into an array.  This
 * means that, if the cursor was iterating over ten million results
 * (which it was lazily fetching from the database), suddenly there will
 * be a ten-million element array in memory.  Before converting to an array,
 * make sure that there are a reasonable number of results using
 * <code>skip()</code> and <code>limit()</code>.
 * <p>For example, to get an array of the 1000-1100th elements of a cursor, use
 *
 * <blockquote><pre>
 * List<DBObject> obj = collection.find( query ).skip( 1000 ).limit( 100 ).toArray();
 * </pre></blockquote>
 *
 * @dochub cursors
 */
public class DBCursor implements Iterator<DBObject> , Iterable<DBObject>, Closeable {

    /**
     * Initializes a new database cursor
     * @param collection collection to use
     * @param q query to perform
     * @param k keys to return from the query
     * @param preference the Read Preference for this query
     */
    public DBCursor( DBCollection collection , DBObject q , DBObject k, ReadPreference preference ){
        if (collection == null) {
            throw new IllegalArgumentException("collection is null");
        }
        _collection = collection;
        _query = q == null ? new BasicDBObject() : q;
        _keysWanted = k;
        _options = _collection.getOptions();
        _readPref = preference;
        _decoderFact = collection.getDBDecoderFactory();
    }

    /**
     * Types of cursors: iterator or array.
     */
    static enum CursorType { ITERATOR , ARRAY };

    /**
     * Creates a copy of an existing database cursor.
     * The new cursor is an iterator, even if the original
     * was an array.
     *
     * @return the new cursor
     */
    public DBCursor copy() {
        DBCursor c = new DBCursor(_collection, _query, _keysWanted, _readPref);
        c._orderBy = _orderBy;
        c._hint = _hint;
        c._hintDBObj = _hintDBObj;
        c._limit = _limit;
        c._skip = _skip;
        c._options = _options;
        c._batchSize = _batchSize;
        c._snapshot = _snapshot;
        c._explain = _explain;
        if ( _specialFields != null )
            c._specialFields = new BasicDBObject( _specialFields.toMap() );
        return c;
    }

    /**
     * creates a copy of this cursor object that can be iterated.
     * Note:
     * - you can iterate the DBCursor itself without calling this method
     * - no actual data is getting copied.
     *
     * @return
     */
    public Iterator<DBObject> iterator(){
        return this.copy();
    }

    // ---- querty modifiers --------

    /**
     * Sorts this cursor's elements.
     * This method must be called before getting any object from the cursor.
     * @param orderBy the fields by which to sort
     * @return a cursor pointing to the first element of the sorted results
     */
    public DBCursor sort( DBObject orderBy ){
        if ( _it != null )
            throw new IllegalStateException( "can't sort after executing query" );

        _orderBy = orderBy;
        return this;
    }

    /**
     * adds a special operator like $maxScan or $returnKey
     * e.g. addSpecial( "$returnKey" , 1 )
     * e.g. addSpecial( "$maxScan" , 100 )
     * @param name
     * @param o
     * @return
     * @dochub specialOperators
     */
    public DBCursor addSpecial( String name , Object o ){
        if ( _specialFields == null )
            _specialFields = new BasicDBObject();
        _specialFields.put( name , o );
        return this;
    }

    /**
     *  Informs the database of an indexed field of the collection in order to improve performance.
     * @param indexName the name of an index
     * @return same DBCursort for chaining operations
     */
    public DBCursor hint( String indexName ){
        if ( _it != null )
            throw new IllegalStateException( "can't hint after executing query" );

        _hint = indexName;
        return this;
    }
    
    /**
     * Informs the database of indexed fields of the collection in order to improve performance.
     * @param indexKeys a <code>DBObject</code> with fields and direction
     * @return same DBCursor for chaining operations
     */
    public DBCursor hint( DBObject indexKeys ){
        if ( _it != null )
            throw new IllegalStateException( "can't hint after executing query" );
        
        _hintDBObj = indexKeys;
        return this;
    }

    /**
     * Use snapshot mode for the query. Snapshot mode assures no duplicates are
     * returned, or objects missed, which were present at both the start and end
     * of the query's execution (if an object is new during the query, or deleted
     * during the query, it may or may not be returned, even with snapshot mode).
     * Note that short query responses (less than 1MB) are always effectively snapshotted.
     * Currently, snapshot mode may not be used with sorting or explicit hints.
     * @return same DBCursor for chaining operations
     */
    public DBCursor snapshot() {
        if (_it != null)
            throw new IllegalStateException("can't snapshot after executing the query");

        _snapshot = true;

        return this;
    }

    /**
     * Returns an object containing basic information about the
     * execution of the query that created this cursor
     * This creates a <code>DBObject</code> with the key/value pairs:
     * "cursor" : cursor type
     * "nScanned" : number of records examined by the database for this query
     * "n" : the number of records that the database returned
     * "millis" : how long it took the database to execute the query
     * @return a <code>DBObject</code>
     * @throws MongoException
     * @dochub explain
     */
    public DBObject explain(){
        DBCursor c = copy();
        c._explain = true;
        if (c._limit > 0) {
            // need to pass a negative batchSize as limit for explain
            c._batchSize = c._limit * -1;
            c._limit = 0;
        }
        return c.next();
    }

    /**
     * Limits the number of elements returned.
     * Note: parameter <tt>n</tt> should be positive, although a negative value is supported for legacy reason.
     * Passing a negative value will call {@link DBCursor#batchSize(int)} which is the preferred method.
     * @param n the number of elements to return
     * @return a cursor to iterate the results
     * @dochub limit
     */
    public DBCursor limit( int n ){
        if ( _it != null )
            throw new IllegalStateException( "can't set limit after executing query" );

        if (n > 0)
            _limit = n;
        else if (n < 0)
            batchSize(n);
        return this;
    }

    /**
     * Limits the number of elements returned in one batch.
     * A cursor typically fetches a batch of result objects and store them locally.
     *
     * If <tt>batchSize</tt> is positive, it represents the size of each batch of objects retrieved.
     * It can be adjusted to optimize performance and limit data transfer.
     *
     * If <tt>batchSize</tt> is negative, it will limit of number objects returned, that fit within the max batch size limit (usually 4MB), and cursor will be closed.
     * For example if <tt>batchSize</tt> is -10, then the server will return a maximum of 10 documents and as many as can fit in 4MB, then close the cursor.
     * Note that this feature is different from limit() in that documents must fit within a maximum size, and it removes the need to send a request to close the cursor server-side.
     *
     * The batch size can be changed even after a cursor is iterated, in which case the setting will apply on the next batch retrieval.
     *
     * @param n the number of elements to return in a batch
     * @return
     */
    public DBCursor batchSize( int n ){
        // check for special case, used to have server bug with 1
        if ( n == 1 )
            n = 2;

        if ( _it != null ) {
        	if (_it instanceof DBApiLayer.Result)
        		((DBApiLayer.Result)_it).setBatchSize(n);
        }

        _batchSize = n;
        return this;
    }

    /**
     * Discards a given number of elements at the beginning of the cursor.
     * @param n the number of elements to skip
     * @return a cursor pointing to the new first element of the results
     * @throws IllegalStateException if the cursor has started to be iterated through
     */
    public DBCursor skip( int n ){
        if ( _it != null )
            throw new IllegalStateException( "can't set skip after executing query" );
        _skip = n;
        return this;
    }

    /**
     * gets the cursor id.
     * @return the cursor id, or 0 if there is no active cursor.
     */
    public long getCursorId() {
    	if ( _it instanceof Result )
            return ((Result)_it).getCursorId();

    	return 0;
    }

    /**
     * kills the current cursor on the server.
     */
    public void close() {
    	if ( _it instanceof Result )
            ((Result)_it).close();
    }

    /**
     * makes this query ok to run on a slave node
     *
     * @return a copy of the same cursor (for chaining)
     *
     * @deprecated Replaced with ReadPreference.SECONDARY
     * @see com.mongodb.ReadPreference.SECONDARY
     */
    @Deprecated
    public DBCursor slaveOk(){
        return addOption( Bytes.QUERYOPTION_SLAVEOK );
    }

    /**
     * adds a query option - see Bytes.QUERYOPTION_* for list
     * @param option
     * @return
     */
    public DBCursor addOption( int option ){
        if ( option == Bytes.QUERYOPTION_EXHAUST )
            throw new IllegalArgumentException("The exhaust option is not user settable.");
        
        _options |= option;
        return this;
    }

    /**
     * sets the query option - see Bytes.QUERYOPTION_* for list
     * @param options
     */
    public DBCursor setOptions( int options ){
        _options = options;
        return this;
    }

    /**
     * resets the query options
     */
    public DBCursor resetOptions(){
        _options = 0;
        return this;
    }

    /**
     * gets the query options
     * @return
     */
    public int getOptions(){
        return _options;
    }

    // ----  internal stuff ------

<<<<<<< HEAD
    private void _check()
        throws MongoException {
        if ( _it != null )
            return;
        
        _lookForHints();

        DBObject foo = _query;
        if (hasSpecialQueryFields()) {
            foo = _specialFields == null ? new BasicDBObject() : _specialFields;

            _addToQueryObject(foo, "query", _query, true);
            _addToQueryObject(foo, "orderby", _orderBy, false);
            if (_hint != null)
                _addToQueryObject(foo, "$hint", _hint);
            if (_hintDBObj != null)
                _addToQueryObject(foo, "$hint", _hintDBObj);

            if (_explain)
                foo.put("$explain", true);
            if (_snapshot)
                foo.put("$snapshot", true);
            if (_readPref != null) 
                foo.put("$readPreference", _readPref.toDBObject());
        }

        _it = _collection.__find(foo, _keysWanted, _skip, _batchSize, _limit, _options, _readPref, getDecoder());
    }

    // Only create a new decoder if there is a decoder factory explicitly set on the collection.  Otherwise return null
=======
	private void _check(){
		if (_it != null)
			return;

		_lookForHints();

		DBObject queryOp = new QueryOpBuilder()
							.addQuery(_query)
							.addOrderBy(_orderBy)
							.addHint(_hintDBObj)
							.addHint(_hint)
							.addExplain(_explain)
							.addSnapshot(_snapshot)
							.addSpecialFields(_specialFields)
							.get();
		
		_it = _collection.__find(queryOp, _keysWanted, _skip, _batchSize, _limit,
				_options, _readPref, getDecoder());
	}

	// Only create a new decoder if there is a decoder factory explicitly set on the collection.  Otherwise return null
>>>>>>> f45f8f43
    // so that the collection can use a cached decoder
    private DBDecoder getDecoder() {
        return _decoderFact != null ? _decoderFact.create() : null;
    }

    /**
     * if there is a hint to use, use it
     */
    private void _lookForHints(){

        if ( _hint != null ) // if someone set a hint, then don't do this
            return;

        if ( _collection._hintFields == null )
            return;

        Set<String> mykeys = _query.keySet();

        for ( DBObject o : _collection._hintFields ){

            Set<String> hintKeys = o.keySet();

            if ( ! mykeys.containsAll( hintKeys ) )
                continue;

            hint( o );
            return;
        }
    }

<<<<<<< HEAD
    boolean hasSpecialQueryFields(){
        if ( _specialFields != null )
            return true;

        if ( _orderBy != null && _orderBy.keySet().size() > 0 )
            return true;
        
        if ( _hint != null || _hintDBObj != null || _snapshot || _readPref != null)
            return true;

        return _explain;
    }

    void _addToQueryObject( DBObject query , String field , DBObject thing , boolean sendEmpty ){
        if ( thing == null )
            return;

        if ( ! sendEmpty && thing.keySet().size() == 0 )
            return;

        _addToQueryObject( query , field , thing );
    }

    void _addToQueryObject( DBObject query , String field , Object thing ){

        if ( thing == null )
            return;

        query.put( field , thing );
    }

=======
>>>>>>> f45f8f43
    void _checkType( CursorType type ){
        if ( _cursorType == null ){
            _cursorType = type;
            return;
        }

        if ( type == _cursorType )
            return;

        throw new IllegalArgumentException( "can't switch cursor access methods" );
    }

    private DBObject _next() {
        if ( _cursorType == null )
            _checkType( CursorType.ITERATOR );

        _check();

        _cur = _it.next();
        _num++;

        if ( _keysWanted != null && _keysWanted.keySet().size() > 0 ){
            _cur.markAsPartialObject();
            //throw new UnsupportedOperationException( "need to figure out partial" );
        }

        if ( _cursorType == CursorType.ARRAY ){
            _all.add( _cur );
        }

        return _cur;
    }

    /**
     * gets the number of times, so far, that the cursor retrieved a batch from the database
     * @return
     */
    public int numGetMores(){
        if ( _it instanceof DBApiLayer.Result )
            return ((DBApiLayer.Result)_it).numGetMores();

        throw new IllegalArgumentException("_it not a real result" );
    }

    /**
     * gets a list containing the number of items received in each batch
     * @return
     */
    public List<Integer> getSizes(){
        if ( _it instanceof DBApiLayer.Result )
            return ((DBApiLayer.Result)_it).getSizes();

        throw new IllegalArgumentException("_it not a real result" );
    }

    private boolean _hasNext() {
        _check();

        if ( _limit > 0 && _num >= _limit )
            return false;

        return _it.hasNext();
    }

    /**
     * Returns the number of objects through which the cursor has iterated.
     * @return the number of objects seen
     */
    public int numSeen(){
        return _num;
    }

    // ----- iterator api -----

    /**
     * Checks if there is another object available
     * @return
     * @throws MongoException
     */
    public boolean hasNext() {
        _checkType( CursorType.ITERATOR );
        return _hasNext();
    }

    /**
     * Returns the object the cursor is at and moves the cursor ahead by one.
     * @return the next element
     * @throws MongoException
     */
    public DBObject next() {
        _checkType( CursorType.ITERATOR );
        return _next();
    }

    /**
     * Returns the element the cursor is at.
     * @return the next element
     */
    public DBObject curr(){
        _checkType( CursorType.ITERATOR );
        return _cur;
    }

    /**
     * Not implemented.
     */
    public void remove(){
        throw new UnsupportedOperationException( "can't remove from a cursor" );
    }


    //  ---- array api  -----

    void _fill( int n ){
        _checkType( CursorType.ARRAY );
        while ( n >= _all.size() && _hasNext() )
            _next();
    }

    /**
     * pulls back all items into an array and returns the number of objects.
     * Note: this can be resource intensive
     * @see #count()
     * @see #size()
     * @return the number of elements in the array
     * @throws MongoException
     */
    public int length() {
        _checkType( CursorType.ARRAY );
        _fill( Integer.MAX_VALUE );
        return _all.size();
    }

    /**
     * Converts this cursor to an array.
     * @return an array of elements
     * @throws MongoException
     */
    public List<DBObject> toArray(){
        return toArray( Integer.MAX_VALUE );
    }

    /**
     * Converts this cursor to an array.
     * @param max the maximum number of objects to return
     * @return an array of objects
     * @throws MongoException
     */
    public List<DBObject> toArray( int max ) {
        _checkType( CursorType.ARRAY );
        _fill( max - 1 );
        return _all;
    }

    /**
     * for testing only!
     * Iterates cursor and counts objects
     * @see #count()
     * @return num objects
     * @throws MongoException
     */
    public int itcount(){
        int n = 0;
        while ( this.hasNext() ){
            this.next();
            n++;
        }
        return n;
    }

    /**
     * Counts the number of objects matching the query
     * This does not take limit/skip into consideration
     * @see #size()
     * @return the number of objects
     * @throws MongoException
     */
    public int count() {
        if ( _collection == null )
            throw new IllegalArgumentException( "why is _collection null" );
        if ( _collection._db == null )
            throw new IllegalArgumentException( "why is _collection._db null" );

        return (int)_collection.getCount(this._query, this._keysWanted, getReadPreference());
    }

    /**
     * Counts the number of objects matching the query
     * this does take limit/skip into consideration
     * @see #count()
     * @return the number of objects
     * @throws MongoException
     */
    public int size() {
        if ( _collection == null )
            throw new IllegalArgumentException( "why is _collection null" );
        if ( _collection._db == null )
            throw new IllegalArgumentException( "why is _collection._db null" );

        return (int)_collection.getCount(this._query, this._keysWanted, this._limit, this._skip, getReadPreference() );
    }


    /**
     * gets the fields to be returned
     * @return
     */
    public DBObject getKeysWanted(){
        return _keysWanted;
    }

    /**
     * gets the query
     * @return
     */
    public DBObject getQuery(){
        return _query;
    }

    /**
     * gets the collection
     * @return
     */
    public DBCollection getCollection(){
        return _collection;
    }

    /**
     * Gets the Server Address of the server that data is pulled from.
     * Note that this information may not be available until hasNext() or next() is called.
     * @return
     */
    public ServerAddress getServerAddress() {
        if (_it != null && _it instanceof DBApiLayer.Result)
            return ((DBApiLayer.Result)_it).getServerAddress();

        return null;
    }

    /**
     * Sets the read preference for this cursor.
     * See the * documentation for {@link ReadPreference}
     * for more information.
     *
     * @param preference Read Preference to use
     */
    public DBCursor setReadPreference( ReadPreference preference ){
        _readPref = preference;
        return this;
    }

    /**
     * Gets the default read preference
     * @return
     */
    public ReadPreference getReadPreference(){
        return _readPref;
    }

    public DBCursor setDecoderFactory(DBDecoderFactory fact){
        _decoderFact = fact;
        return this;
    }

    public DBDecoderFactory getDecoderFactory(){
        return _decoderFact;
    }

    @Override
    public String toString() {
        StringBuilder sb = new StringBuilder();
        sb.append("Cursor id=").append(getCursorId());
        sb.append(", ns=").append(getCollection().getFullName());
        sb.append(", query=").append(getQuery());
        if (getKeysWanted() != null)
            sb.append(", fields=").append(getKeysWanted());
        sb.append(", numIterated=").append(_num);
        if (_skip != 0)
            sb.append(", skip=").append(_skip);
        if (_limit != 0)
            sb.append(", limit=").append(_limit);
        if (_batchSize != 0)
            sb.append(", batchSize=").append(_batchSize);

        ServerAddress addr = getServerAddress();
        if (addr != null)
            sb.append(", addr=").append(addr);

        if (_readPref != null)
            sb.append(", readPreference=").append( _readPref.toString() );
        return sb.toString();
    }

    // ----  query setup ----
    private final DBCollection _collection;
    private final DBObject _query;
    private final DBObject _keysWanted;

    private DBObject _orderBy = null;
    private String _hint = null;
    private DBObject _hintDBObj = null;
    private boolean _explain = false;
    private int _limit = 0;
    private int _batchSize = 0;
    private int _skip = 0;
    private boolean _snapshot = false;
    private int _options = 0;
    private ReadPreference _readPref;
    private DBDecoderFactory _decoderFact;

    private DBObject _specialFields;

    // ----  result info ----
    private Iterator<DBObject> _it = null;

    private CursorType _cursorType = null;
    private DBObject _cur = null;
    private int _num = 0;

    private final ArrayList<DBObject> _all = new ArrayList<DBObject>();
}<|MERGE_RESOLUTION|>--- conflicted
+++ resolved
@@ -344,38 +344,6 @@
 
     // ----  internal stuff ------
 
-<<<<<<< HEAD
-    private void _check()
-        throws MongoException {
-        if ( _it != null )
-            return;
-        
-        _lookForHints();
-
-        DBObject foo = _query;
-        if (hasSpecialQueryFields()) {
-            foo = _specialFields == null ? new BasicDBObject() : _specialFields;
-
-            _addToQueryObject(foo, "query", _query, true);
-            _addToQueryObject(foo, "orderby", _orderBy, false);
-            if (_hint != null)
-                _addToQueryObject(foo, "$hint", _hint);
-            if (_hintDBObj != null)
-                _addToQueryObject(foo, "$hint", _hintDBObj);
-
-            if (_explain)
-                foo.put("$explain", true);
-            if (_snapshot)
-                foo.put("$snapshot", true);
-            if (_readPref != null) 
-                foo.put("$readPreference", _readPref.toDBObject());
-        }
-
-        _it = _collection.__find(foo, _keysWanted, _skip, _batchSize, _limit, _options, _readPref, getDecoder());
-    }
-
-    // Only create a new decoder if there is a decoder factory explicitly set on the collection.  Otherwise return null
-=======
 	private void _check(){
 		if (_it != null)
 			return;
@@ -397,7 +365,6 @@
 	}
 
 	// Only create a new decoder if there is a decoder factory explicitly set on the collection.  Otherwise return null
->>>>>>> f45f8f43
     // so that the collection can use a cached decoder
     private DBDecoder getDecoder() {
         return _decoderFact != null ? _decoderFact.create() : null;
@@ -428,40 +395,6 @@
         }
     }
 
-<<<<<<< HEAD
-    boolean hasSpecialQueryFields(){
-        if ( _specialFields != null )
-            return true;
-
-        if ( _orderBy != null && _orderBy.keySet().size() > 0 )
-            return true;
-        
-        if ( _hint != null || _hintDBObj != null || _snapshot || _readPref != null)
-            return true;
-
-        return _explain;
-    }
-
-    void _addToQueryObject( DBObject query , String field , DBObject thing , boolean sendEmpty ){
-        if ( thing == null )
-            return;
-
-        if ( ! sendEmpty && thing.keySet().size() == 0 )
-            return;
-
-        _addToQueryObject( query , field , thing );
-    }
-
-    void _addToQueryObject( DBObject query , String field , Object thing ){
-
-        if ( thing == null )
-            return;
-
-        query.put( field , thing );
-    }
-
-=======
->>>>>>> f45f8f43
     void _checkType( CursorType type ){
         if ( _cursorType == null ){
             _cursorType = type;
